{
  "name": "diagnostics",
  "version": "0.0.0",
  "description": "Various diagnostics functions to help analyze connections to Twilio",
  "main": "index.js",
  "scripts": {
    "bundle": "mkdir -p build && browserify ./lib/bundle.ts -p [ tsify ] > ./build/bundle.js",
    "build": "tsc && npm run lint && npm run test && npm run bundle",
    "docs": "typedoc --excludePrivate --excludeProtected --theme ./node_modules/typedoc-twilio-theme/bin/default",
    "lint": "tslint -c ./tslint.json --project ./tsconfig.json -t stylish",
    "test": "tsc --noEmit && npm run lint && npm run test:unit && npm run test:integration",
    "test:unit": "nyc mocha -r ts-node/register ./tests/unit/index.ts",
    "test:integration": "karma start"
  },
  "contributors": [
    "Michael Huynh",
    "Ryan Rowland",
    "Charlie Santos"
  ],
  "license": "MIT",
  "private": true,
  "dependencies": {
    "@types/events": "3.0.0",
    "@types/node": "12.12.11",
    "events": "3.0.0"
  },
  "devDependencies": {
    "@types/mocha": "5.2.7",
    "@types/sinon": "7.5.1",
    "browserify": "16.5.0",
    "coverage": "0.4.1",
    "is-docker": "2.0.0",
    "karma": "4.4.1",
    "karma-chrome-launcher": "3.1.0",
    "karma-firefox-launcher": "1.2.0",
    "karma-mocha": "1.3.0",
    "karma-typescript": "4.1.1",
    "mocha": "6.2.2",
<<<<<<< HEAD
    "nyc": "14.1.1",
    "sinon": "7.5.0",
=======
    "nyc": "15.0.0",
>>>>>>> 8fa29f4d
    "ts-node": "8.5.2",
    "tsify": "4.0.1",
    "tslint": "5.20.1",
    "twilio": "3.39.1",
    "typedoc": "github:ryan-rowland/typedoc#1.0.1",
    "typedoc-twilio-theme": "1.0.0",
    "typescript": "3.7.2"
  }
}<|MERGE_RESOLUTION|>--- conflicted
+++ resolved
@@ -36,12 +36,8 @@
     "karma-mocha": "1.3.0",
     "karma-typescript": "4.1.1",
     "mocha": "6.2.2",
-<<<<<<< HEAD
-    "nyc": "14.1.1",
+    "nyc": "15.0.0",
     "sinon": "7.5.0",
-=======
-    "nyc": "15.0.0",
->>>>>>> 8fa29f4d
     "ts-node": "8.5.2",
     "tsify": "4.0.1",
     "tslint": "5.20.1",
