--- conflicted
+++ resolved
@@ -13,12 +13,8 @@
   GetUserMediaUnsupportedError,
 } from './polyfills';
 import { getDefaultDevices } from './polyfills/enumerateDevices';
-<<<<<<< HEAD
-import { TimeMeasurement } from './types';
+import { SubsetRequired, TimeMeasurement } from './types';
 import { detectSilence } from './utils';
-=======
-import { SubsetRequired, TimeMeasurement } from './types';
->>>>>>> 23fe0f70
 import {
   InvalidityRecord,
   validateDeviceId,
