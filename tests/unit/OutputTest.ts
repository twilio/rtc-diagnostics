// tslint:disable only-arrow-functions

import * as assert from 'assert';
import * as sinon from 'sinon';
import { DiagnosticError } from '../../lib/errors';
import {
  OutputTest,
  testOutputDevice,
} from '../../lib/OutputTest';
import { AudioElement } from '../../lib/types';
import { mockAudioContextFactory } from '../mocks/MockAudioContext';
import { mockAudioElementFactory } from '../mocks/MockAudioElement';
import { mockEnumerateDevicesFactory } from '../mocks/mockEnumerateDevices';

const defaultDuration = 100;
const defaultVolumeEventIntervalMs = 1;

describe('testOutputDevice', function() {
  const audioElementFactory: (new () => AudioElement) = mockAudioElementFactory({
    supportSetSinkId: true,
  }) as any;

  const volumeValues = 100;
  describe(`with volume values of ${volumeValues}`, function() {
    let report: OutputTest.Report;

    before(async function() {
      report = await new Promise(resolve => {
        testOutputDevice({
          audioContextFactory: mockAudioContextFactory({
            analyserNodeOptions: { volumeValues },
          }) as any,
          audioElementFactory,
          duration: defaultDuration,
          enumerateDevices: mockEnumerateDevicesFactory({
            devices: [{ deviceId: 'default', kind: 'audiooutput' } as any],
          }),
          volumeEventIntervalMs: defaultVolumeEventIntervalMs,
        }).on(OutputTest.Events.End, (r) => resolve(r));
      });
    });

    it('should pass', function() {
      assert(report.didPass);
    });

    it('timestamps should be set', function() {
      assert(report.testTiming);
      assert(report.testTiming.duration);
      assert(report.testTiming.end);
      assert(report.testTiming.start);
    });

    it(`all volume values should be ${volumeValues}`, function() {
      assert(report.values.every(v => v === volumeValues));
    });
  });

  describe('with volume values of 0', function() {
    let report: OutputTest.Report;

    before(async function() {
      const audioContextFactory: typeof AudioContext = mockAudioContextFactory({
        analyserNodeOptions: { volumeValues: 0 },
      }) as any;

      report = await new Promise(resolve => {
        testOutputDevice({
          audioContextFactory,
          audioElementFactory,
          duration: defaultDuration,
          enumerateDevices: mockEnumerateDevicesFactory({
            devices: [{ deviceId: 'default', kind: 'audiooutput' } as any],
          }),
          volumeEventIntervalMs: defaultVolumeEventIntervalMs,
        }).on(OutputTest.Events.End, (r) => resolve(r));
      });
    });

    it('should not pass', function() {
      assert(!report.didPass);
    });

    it('timestamps should be set', function() {
      assert(report.testTiming);
      assert(report.testTiming.duration);
      assert(report.testTiming.end);
      assert(report.testTiming.start);
    });

    it('all volume values should be 0', function() {
      assert(report.values.every(v => v === 0));
    });
  });

  it('should report if passed normally', async function() {
    await Promise.all([true, false].map(pass => (async () => {
      const report: OutputTest.Report = await new Promise(resolve => {
        const test = testOutputDevice({
          audioContextFactory: mockAudioContextFactory({
            analyserNodeOptions: { volumeValues },
          }) as any,
          audioElementFactory,
          enumerateDevices: mockEnumerateDevicesFactory({
            devices: [{ deviceId: 'default', kind: 'audiooutput' } as any],
          }),
          pollIntervalMs: defaultPollIntervalMs,
        });
        test.on(OutputTest.Events.End, resolve);
        setTimeout(() => {
          test.stop(pass);
        }, defaultDuration);
      });
      assert(report);
      assert.equal(report.didPass, pass);
    })()));
  });

  it('should report if passed normally', async function() {
    const report: OutputTest.Report = await new Promise(resolve => {
      const test = testOutputDevice({
        audioContextFactory: mockAudioContextFactory({
          analyserNodeOptions: { volumeValues },
        }) as any,
        audioElementFactory,
        enumerateDevices: mockEnumerateDevicesFactory({
          devices: [{ deviceId: 'default', kind: 'audiooutput' } as any],
        }),
        pollIntervalMs: defaultPollIntervalMs,
      });
      test.on(OutputTest.Events.End, resolve);
      setTimeout(() => {
        test.stop();
      }, defaultDuration);
    });
    assert(report);
    assert(report.didPass);
  });

  it('should report the default device if not passing in a deviceId', async function() {
    const report: OutputTest.Report = await new Promise(resolve => {
      const test = testOutputDevice({
        audioContextFactory: mockAudioContextFactory() as any,
        audioElementFactory,
        enumerateDevices: mockEnumerateDevicesFactory({
          devices: [{
            deviceId: 'foo',
            kind: 'audiooutput',
          }, {
            deviceId: 'bar',
            kind: 'audiooutput',
          }] as any,
        }),
      });
      test.on(OutputTest.Events.End, resolve);
      setTimeout(() => {
        test.stop();
      }, defaultDuration);
    });
    assert(report);
    assert.equal(report.deviceId, 'foo');
  });

  it('should report the passed device if passing in a deviceId', async function() {
    const report: OutputTest.Report = await new Promise(resolve => {
      const test = testOutputDevice({
        audioContextFactory: mockAudioContextFactory() as any,
        audioElementFactory,
        deviceId: 'bar',
        enumerateDevices: mockEnumerateDevicesFactory({
          devices: [{
            deviceId: 'foo',
            kind: 'audiooutput',
          }, {
            deviceId: 'bar',
            kind: 'audiooutput',
          }] as any,
        }),
      });
      test.on(OutputTest.Events.End, resolve);
      setTimeout(() => {
        test.stop();
      }, defaultDuration);
    });
    assert(report);
    assert.equal(report.deviceId, 'bar');
  });

  it('should report a failure if allowed to timeout and `passOnTimeout === false`', async function() {
    const result: { error?: DiagnosticError, report?: OutputTest.Report } = {};
    await new Promise(resolve => {
      const test = testOutputDevice({
        audioContextFactory: mockAudioContextFactory() as any,
        audioElementFactory,
        duration: defaultDuration,
        enumerateDevices: mockEnumerateDevicesFactory({
          devices: [{ deviceId: 'default', kind: 'audiooutput' } as any],
        }),
        passOnTimeout: false,
        volumeEventIntervalMs: defaultVolumeEventIntervalMs,
      });
      test.on(OutputTest.Events.Error, err => {
        result['error'] = err;
        if (result.error && result.report) {
          resolve(result);
        }
      });
      test.on(OutputTest.Events.End, (r) => {
        result['report'] = r;
        if (result.error && result.report) {
          resolve(result);
        }
      });
    });
    assert(result.report);
    assert(result.error);
    assert.equal(result.error!.message, 'Test timed out.');
    assert.equal(result.report!.didPass, false);
    assert.equal(result.report!.errors.length, 1);
    assert.equal(result.error, result.report!.errors[0]);
  });

  describe('should immediately end and report an error', function() {
    // not providing the mock object here results in the test resorting to the
    // global
    // because these are unit tests, and node does not have these globals,
    // they are null and are essentially "not supported"

    it('when AudioContext is not supported', async function() {
      const report: OutputTest.Report = await new Promise(resolve => {
        const test = testOutputDevice({
          audioElementFactory,
          enumerateDevices: mockEnumerateDevicesFactory({
            devices: [{ deviceId: 'default', kind: 'audiooutput' } as any],
          }),
        });
        test.on(OutputTest.Events.Error, () => {
          // do nothing, prevent rejection
        });
        test.on(OutputTest.Events.End, (r) => resolve(r));
      });
      assert(report);
      assert.equal(report.didPass, false);
      assert.equal(report.errors.length, 1);
      const [error] = report.errors;
      assert(error instanceof DiagnosticError);
      assert.equal(error.name, 'UnsupportedError');
    });
    it('when Audio is not supported', async function() {
      const report: OutputTest.Report = await new Promise(resolve => {
        const test = testOutputDevice({
          audioContextFactory: mockAudioContextFactory() as any,
          enumerateDevices: mockEnumerateDevicesFactory({
            devices: [{ deviceId: 'default', kind: 'audiooutput' } as any],
          }),
        });
        test.on(OutputTest.Events.Error, () => {
          // do nothing, prevent rejection
        });
        test.on(OutputTest.Events.End, (r) => resolve(r));
      });
      assert(report);
      assert.equal(report.didPass, false);
      assert.equal(report.errors.length, 1);
      const [error] = report.errors;
      assert(error instanceof DiagnosticError);
      assert.equal(error.name, 'UnsupportedError');
    });
    it('when neither AudioContext or Audio is supported', async function() {
      const report: OutputTest.Report = await new Promise(resolve => {
        const test = testOutputDevice({
          enumerateDevices: mockEnumerateDevicesFactory({
            devices: [{ deviceId: 'default', kind: 'audiooutput' } as any],
          }),
        });
        test.on(OutputTest.Events.Error, () => {
          // do nothing, prevent rejection
        });
        test.on(OutputTest.Events.End, (r) => resolve(r));
      });
      assert(report);
      assert.equal(report.didPass, false);
      assert.equal(report.errors.length, 1);
      const [error] = report.errors;
      assert(error instanceof DiagnosticError);
      assert.equal(error.name, 'UnsupportedError');
    });
  });

  it('should warn if stopped twice', function() {
    const stub = sinon.stub(console, 'warn');
    const test = testOutputDevice({
      audioContextFactory: mockAudioContextFactory({
        analyserNodeOptions: { volumeValues: 100 },
      }) as any,
      audioElementFactory,
      debug: true,
      enumerateDevices: mockEnumerateDevicesFactory({
        devices: [{ deviceId: 'default', kind: 'audiooutput' } as any],
      }),
    });
    const report = test.stop(false);
    assert(report);
    const shouldBeUndefined = test.stop(false);
    assert.equal(shouldBeUndefined, undefined);
    assert(stub.callCount);
    stub.restore();
  });

<<<<<<< HEAD
  it('should report an error if the audio context throws', async function() {
    await assert.rejects(() => new Promise((_, reject) => {
      const test = testOutputDevice({
        audioContextFactory: mockAudioContextFactory({
          analyserNodeOptions: { volumeValues: 100 },
          doThrow: { createAnalyser: true },
        }) as any,
        audioElementFactory,
        duration: defaultDuration,
        enumerateDevices: mockEnumerateDevicesFactory({
          devices: [{ deviceId: 'default', kind: 'audiooutput' } as any],
        }),
        volumeEventIntervalMs: defaultVolumeEventIntervalMs,
=======
  ([
    [new DiagnosticError(), 'DiagnosticError'],
    [new (global as any).DOMError(), 'DOMError'],
    [new (global as any).DOMException(), 'DOMException'],
    [new Error(), 'an unknown error'],
  ] as const).forEach(([error, name]) => {
    describe(`should handle ${name}`, function() {
      let report: OutputTest.Report | undefined;

      beforeEach(async function() {
        report = await new Promise(resolve => {
          const test = testOutputDevice({
            audioContextFactory: mockAudioContextFactory({
              throw: { construction: error },
            }) as any,
            audioElementFactory,
            duration: defaultDuration,
            enumerateDevices: mockEnumerateDevicesFactory({
              devices: [{ deviceId: 'default', kind: 'audiooutput' } as any],
            }),
            pollIntervalMs: defaultPollIntervalMs,
          });
          test.on(OutputTest.Events.Error, () => { /* no-op */ });
          test.on(OutputTest.Events.End, resolve);
        });
>>>>>>> a58b4773
      });

      it('should report an error', function() {
        assert(report);
        assert.equal(report?.errors.length, 1);
      });

      afterEach(function() {
        report = undefined;
      });
    });
  });

  it('should allow `deviceId` if `setSinkId` is supported', async function() {
    const report = await new Promise(resolve => {
      const test = testOutputDevice({
        audioContextFactory: mockAudioContextFactory({
          analyserNodeOptions: { volumeValues: 100 },
        }) as any,
        audioElementFactory,
        deviceId: 'foobar',
        duration: defaultDuration,
        enumerateDevices: mockEnumerateDevicesFactory({
          devices: [{ deviceId: 'foobar', kind: 'audiooutput' } as any],
        }),
        volumeEventIntervalMs: defaultVolumeEventIntervalMs,
      });
      test.on(OutputTest.Events.End, (r) => resolve(r));
      test.stop(true);
    });
    assert(report);
  });

  it('should not allow `deviceId` if `setSinkId` is unsupported', async function() {
    await assert.rejects(() => new Promise((_, reject) => {
      const test = testOutputDevice({
        audioContextFactory: mockAudioContextFactory() as any,
        audioElementFactory: mockAudioElementFactory({ supportSetSinkId: false }) as any,
        deviceId: 'foobar',
        enumerateDevices: mockEnumerateDevicesFactory({
          devices: [{ deviceId: 'foobar', kind: 'audiooutput' } as any],
        }),
      });
      test.on(OutputTest.Events.Error, err => reject(err));
    }));
  });

  it('should throw during setup when `enumerateDevices` is not supported', async function() {
    await assert.rejects(() => new Promise((_, reject) => {
      const test = testOutputDevice({
        audioContextFactory: mockAudioContextFactory() as any,
        audioElementFactory,
        deviceId: 'foobar',
      });
      test.on(OutputTest.Events.Error, err => reject(err));
    }));
  });

  it('should throw during setup when there are no detected output devices', async function() {
    await assert.rejects(() => new Promise((_, reject) => {
      const test = testOutputDevice({
        audioContextFactory: mockAudioContextFactory() as any,
        audioElementFactory: mockAudioElementFactory() as any,
        deviceId: 'foobar',
        enumerateDevices: mockEnumerateDevicesFactory({
          devices: [],
        }),
      });
      test.on(OutputTest.Events.Error, err => reject(err));
    }));
  });

  it('should throw `InvalidOptions` error if passed invalid options', async function() {
    const report: OutputTest.Report = await new Promise(resolve => {
      const test = testOutputDevice({
        audioContextFactory: mockAudioContextFactory() as any,
        audioElementFactory: mockAudioElementFactory() as any,
        deviceId: {} as any, // is invalid because not type `string`
        enumerateDevices: mockEnumerateDevicesFactory({
          devices: [{
            deviceId: 'foobar',
            groupId: 'biffbazz',
            kind: 'audioinput',
            label: 'test-device',
            toJSON: () => 'some-json',
          }],
        }) as any,
      });
      test.on(OutputTest.Events.Error, () => { /* no-op */ });
      test.on(OutputTest.Events.End, resolve);
    });
    assert.equal(report.errors.length, 1);
    assert(report.errors[0] instanceof DiagnosticError);
    assert.equal(report.errors[0].name, 'InvalidOptionsError');
  });
});<|MERGE_RESOLUTION|>--- conflicted
+++ resolved
@@ -104,7 +104,7 @@
           enumerateDevices: mockEnumerateDevicesFactory({
             devices: [{ deviceId: 'default', kind: 'audiooutput' } as any],
           }),
-          pollIntervalMs: defaultPollIntervalMs,
+          volumeEventIntervalMs: defaultVolumeEventIntervalMs,
         });
         test.on(OutputTest.Events.End, resolve);
         setTimeout(() => {
@@ -126,7 +126,7 @@
         enumerateDevices: mockEnumerateDevicesFactory({
           devices: [{ deviceId: 'default', kind: 'audiooutput' } as any],
         }),
-        pollIntervalMs: defaultPollIntervalMs,
+        volumeEventIntervalMs: defaultVolumeEventIntervalMs,
       });
       test.on(OutputTest.Events.End, resolve);
       setTimeout(() => {
@@ -307,21 +307,6 @@
     stub.restore();
   });
 
-<<<<<<< HEAD
-  it('should report an error if the audio context throws', async function() {
-    await assert.rejects(() => new Promise((_, reject) => {
-      const test = testOutputDevice({
-        audioContextFactory: mockAudioContextFactory({
-          analyserNodeOptions: { volumeValues: 100 },
-          doThrow: { createAnalyser: true },
-        }) as any,
-        audioElementFactory,
-        duration: defaultDuration,
-        enumerateDevices: mockEnumerateDevicesFactory({
-          devices: [{ deviceId: 'default', kind: 'audiooutput' } as any],
-        }),
-        volumeEventIntervalMs: defaultVolumeEventIntervalMs,
-=======
   ([
     [new DiagnosticError(), 'DiagnosticError'],
     [new (global as any).DOMError(), 'DOMError'],
@@ -342,12 +327,11 @@
             enumerateDevices: mockEnumerateDevicesFactory({
               devices: [{ deviceId: 'default', kind: 'audiooutput' } as any],
             }),
-            pollIntervalMs: defaultPollIntervalMs,
+            volumeEventIntervalMs: defaultVolumeEventIntervalMs,
           });
           test.on(OutputTest.Events.Error, () => { /* no-op */ });
           test.on(OutputTest.Events.End, resolve);
         });
->>>>>>> a58b4773
       });
 
       it('should report an error', function() {
